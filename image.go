--- conflicted
+++ resolved
@@ -396,7 +396,6 @@
 	return p.Scheme == "http" || p.Scheme == "https"
 }
 
-<<<<<<< HEAD
 func headersWithAuth(auth *AuthConfiguration) map[string]string {
 	var headers = make(map[string]string)
 	if auth == nil {
@@ -411,7 +410,8 @@
 	}
 
 	return headers
-=======
+}
+
 // APIImageSearch reflect the result of a search on the dockerHub
 //
 // See http://goo.gl/xI5lLZ for more details.
@@ -437,5 +437,4 @@
 		return nil, err
 	}
 	return searchResult, nil
->>>>>>> 66b231ee
 }